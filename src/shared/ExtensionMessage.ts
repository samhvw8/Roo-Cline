import { GitCommit } from "../utils/git"

import {
	GlobalSettings,
	ApiConfigMeta,
	ProviderSettings as ApiConfiguration,
	HistoryItem,
	ModeConfig,
	TelemetrySetting,
	ExperimentId,
	ClineAsk,
	ClineSay,
	ToolProgressStatus,
	ClineMessage,
} from "../schemas"
import { McpServer } from "./mcp"
import { Mode } from "./modes"
import { RouterModels } from "./api"

export type { ApiConfigMeta, ToolProgressStatus }

export interface LanguageModelChatSelector {
	vendor?: string
	family?: string
	version?: string
	id?: string
}

// Represents JSON data that is sent from extension to webview, called
// ExtensionMessage and has 'type' enum which can be 'plusButtonClicked' or
// 'settingsButtonClicked' or 'hello'. Webview will hold state.
export interface ExtensionMessage {
	type:
		| "action"
		| "state"
		| "selectedImages"
		| "theme"
		| "workspaceUpdated"
		| "invoke"
		| "partialMessage"
		| "mcpServers"
		| "enhancedPrompt"
		| "commitSearchResults"
		| "listApiConfig"
		| "routerModels"
		| "openAiModels"
		| "ollamaModels"
		| "lmStudioModels"
		| "vsCodeLmModels"
		| "vsCodeLmApiAvailable"
		| "updatePrompt"
		| "systemPrompt"
		| "autoApprovalEnabled"
		| "updateCustomMode"
		| "deleteCustomMode"
		| "currentCheckpointUpdated"
		| "showHumanRelayDialog"
		| "humanRelayResponse"
		| "humanRelayCancel"
		| "browserToolEnabled"
		| "browserConnectionResult"
		| "remoteBrowserEnabled"
		| "ttsStart"
		| "ttsStop"
		| "maxReadFileLine"
		| "fileSearchResults"
		| "toggleApiConfigPin"
		| "acceptInput"
		| "setHistoryPreviewCollapsed"
<<<<<<< HEAD
		| "synthesizationStatus"
=======
		| "commandExecutionStatus"
>>>>>>> 76f98f6c
	text?: string
	action?:
		| "chatButtonClicked"
		| "mcpButtonClicked"
		| "settingsButtonClicked"
		| "historyButtonClicked"
		| "promptsButtonClicked"
		| "didBecomeVisible"
		| "focusInput"
	invoke?: "newChat" | "sendMessage" | "primaryButtonClick" | "secondaryButtonClick" | "setChatBoxMessage"
	state?: ExtensionState
	images?: string[]
	filePaths?: string[]
	openedTabs?: Array<{
		label: string
		isActive: boolean
		path?: string
	}>
	partialMessage?: ClineMessage
	routerModels?: RouterModels
	openAiModels?: string[]
	ollamaModels?: string[]
	lmStudioModels?: string[]
	vsCodeLmModels?: { vendor?: string; family?: string; version?: string; id?: string }[]
	mcpServers?: McpServer[]
	commits?: GitCommit[]
	listApiConfig?: ApiConfigMeta[]
	mode?: Mode
	customMode?: ModeConfig
	slug?: string
	success?: boolean
	values?: Record<string, any>
	requestId?: string
	promptText?: string
	results?: { path: string; type: "file" | "folder"; label?: string }[]
	error?: string
	status?: "started" | "completed" | "failed"
}

export type ExtensionState = Pick<
	GlobalSettings,
	| "currentApiConfigName"
	| "listApiConfigMeta"
	| "pinnedApiConfigs"
	// | "lastShownAnnouncementId"
	| "customInstructions"
	// | "taskHistory" // Optional in GlobalSettings, required here.
	| "autoApprovalEnabled"
	| "alwaysAllowReadOnly"
	| "alwaysAllowReadOnlyOutsideWorkspace"
	| "alwaysAllowWrite"
	| "alwaysAllowWriteOutsideWorkspace"
	// | "writeDelayMs" // Optional in GlobalSettings, required here.
	| "alwaysAllowBrowser"
	| "alwaysApproveResubmit"
	// | "requestDelaySeconds" // Optional in GlobalSettings, required here.
	| "alwaysAllowMcp"
	| "alwaysAllowModeSwitch"
	| "alwaysAllowSubtasks"
	| "alwaysAllowExecute"
	| "allowedCommands"
	| "browserToolEnabled"
	| "browserViewportSize"
	| "screenshotQuality"
	| "remoteBrowserEnabled"
	| "remoteBrowserHost"
	// | "enableCheckpoints" // Optional in GlobalSettings, required here.
	| "ttsEnabled"
	| "ttsSpeed"
	| "soundEnabled"
	| "soundVolume"
	// | "maxOpenTabsContext" // Optional in GlobalSettings, required here.
	// | "maxWorkspaceFiles" // Optional in GlobalSettings, required here.
	// | "showRooIgnoredFiles" // Optional in GlobalSettings, required here.
	// | "maxReadFileLine" // Optional in GlobalSettings, required here.
	| "terminalOutputLineLimit"
	| "terminalShellIntegrationTimeout"
	| "terminalShellIntegrationDisabled"
	| "terminalCommandDelay"
	| "terminalPowershellCounter"
	| "terminalZshClearEolMark"
	| "terminalZshOhMy"
	| "terminalZshP10k"
	| "terminalZdotdir"
	| "terminalCompressProgressBar"
	| "diffEnabled"
	| "fuzzyMatchThreshold"
	// | "experiments" // Optional in GlobalSettings, required here.
	| "language"
	// | "telemetrySetting" // Optional in GlobalSettings, required here.
	// | "mcpEnabled" // Optional in GlobalSettings, required here.
	// | "enableMcpServerCreation" // Optional in GlobalSettings, required here.
	// | "mode" // Optional in GlobalSettings, required here.
	| "modeApiConfigs"
	// | "customModes" // Optional in GlobalSettings, required here.
	| "customModePrompts"
	| "customSupportPrompts"
	| "enhancementApiConfigId"
	// Context Synthesization Settings (Added)
	| "enableContextSummarization"
	| "contextSummarizationTriggerThreshold"
	| "contextSummarizationInitialStaticTurns"
	| "contextSummarizationRecentTurns"
> & {
	version: string
	clineMessages: ClineMessage[]
	currentTaskItem?: HistoryItem
	apiConfiguration?: ApiConfiguration
	uriScheme?: string
	shouldShowAnnouncement: boolean

	taskHistory: HistoryItem[]

	writeDelayMs: number
	requestDelaySeconds: number

	enableCheckpoints: boolean
	maxOpenTabsContext: number // Maximum number of VSCode open tabs to include in context (0-500)
	maxWorkspaceFiles: number // Maximum number of files to include in current working directory details (0-500)
	showRooIgnoredFiles: boolean // Whether to show .rooignore'd files in listings
	maxReadFileLine: number // Maximum number of lines to read from a file before truncating

	experiments: Record<ExperimentId, boolean> // Map of experiment IDs to their enabled state

	mcpEnabled: boolean
	enableMcpServerCreation: boolean

	mode: Mode
	customModes: ModeConfig[]
	toolRequirements?: Record<string, boolean> // Map of tool names to their requirements (e.g. {"apply_diff": true} if diffEnabled)

	cwd?: string // Current working directory
	telemetrySetting: TelemetrySetting
	telemetryKey?: string
	machineId?: string

	renderContext: "sidebar" | "editor"
	settingsImportedAt?: number
	historyPreviewCollapsed?: boolean

	// Context Synthesization Settings (Required part)
	enableContextSummarization: boolean
	contextSummarizationTriggerThreshold: number
	contextSummarizationInitialStaticTurns: number
	contextSummarizationRecentTurns: number
}

export type { ClineMessage, ClineAsk, ClineSay }

export interface ClineSayTool {
	tool:
		| "editedExistingFile"
		| "appliedDiff"
		| "newFileCreated"
		| "readFile"
		| "fetchInstructions"
		| "listFilesTopLevel"
		| "listFilesRecursive"
		| "listCodeDefinitionNames"
		| "searchFiles"
		| "switchMode"
		| "newTask"
		| "finishTask"
		| "searchAndReplace"
		| "insertContent"
	path?: string
	diff?: string
	content?: string
	regex?: string
	filePattern?: string
	mode?: string
	reason?: string
	isOutsideWorkspace?: boolean
	search?: string
	replace?: string
	useRegex?: boolean
	ignoreCase?: boolean
	startLine?: number
	endLine?: number
	lineNumber?: number
}

// Must keep in sync with system prompt.
export const browserActions = [
	"launch",
	"click",
	"hover",
	"type",
	"scroll_down",
	"scroll_up",
	"resize",
	"close",
] as const

export type BrowserAction = (typeof browserActions)[number]

export interface ClineSayBrowserAction {
	action: BrowserAction
	coordinate?: string
	size?: string
	text?: string
}

export type BrowserActionResult = {
	screenshot?: string
	logs?: string
	currentUrl?: string
	currentMousePosition?: string
}

export interface ClineAskUseMcpServer {
	serverName: string
	type: "use_mcp_tool" | "access_mcp_resource"
	toolName?: string
	arguments?: string
	uri?: string
}

export interface ClineApiReqInfo {
	request?: string
	tokensIn?: number
	tokensOut?: number
	cacheWrites?: number
	cacheReads?: number
	cost?: number
	cancelReason?: ClineApiReqCancelReason
	streamingFailedMessage?: string
}

export type ClineApiReqCancelReason = "streaming_failed" | "user_cancelled"<|MERGE_RESOLUTION|>--- conflicted
+++ resolved
@@ -67,11 +67,8 @@
 		| "toggleApiConfigPin"
 		| "acceptInput"
 		| "setHistoryPreviewCollapsed"
-<<<<<<< HEAD
 		| "synthesizationStatus"
-=======
 		| "commandExecutionStatus"
->>>>>>> 76f98f6c
 	text?: string
 	action?:
 		| "chatButtonClicked"
