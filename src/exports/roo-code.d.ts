import { EventEmitter } from "events"

export interface TokenUsage {
	totalTokensIn: number
	totalTokensOut: number
	totalCacheWrites?: number
	totalCacheReads?: number
	totalCost: number
	contextTokens: number
}

export interface RooCodeEvents {
	message: [{ taskId: string; action: "created" | "updated"; message: ClineMessage }]
	taskStarted: [taskId: string]
	taskPaused: [taskId: string]
	taskUnpaused: [taskId: string]
	taskAskResponded: [taskId: string]
	taskAborted: [taskId: string]
	taskSpawned: [taskId: string, childTaskId: string]
	taskCompleted: [taskId: string, usage: TokenUsage]
	taskTokenUsageUpdated: [taskId: string, usage: TokenUsage]
}

export interface RooCodeAPI extends EventEmitter<RooCodeEvents> {
	/**
	 * Starts a new task with an optional initial message and images.
	 * @param task Optional initial task message.
	 * @param images Optional array of image data URIs (e.g., "data:image/webp;base64,...").
	 * @returns The ID of the new task.
	 */
	startNewTask(task?: string, images?: string[]): Promise<string>

	/**
	 * Returns the current task stack.
	 * @returns An array of task IDs.
	 */
	getCurrentTaskStack(): string[]

	/**
	 * Clears the current task.
	 */
	clearCurrentTask(lastMessage?: string): Promise<void>

	/**
	 * Cancels the current task.
	 */
	cancelCurrentTask(): Promise<void>

	/**
	 * Sends a message to the current task.
	 * @param message Optional message to send.
	 * @param images Optional array of image data URIs (e.g., "data:image/webp;base64,...").
	 */
	sendMessage(message?: string, images?: string[]): Promise<void>

	/**
	 * Simulates pressing the primary button in the chat interface.
	 */
	pressPrimaryButton(): Promise<void>

	/**
	 * Simulates pressing the secondary button in the chat interface.
	 */
	pressSecondaryButton(): Promise<void>

	/**
	 * Sets the configuration for the current task.
	 * @param values An object containing key-value pairs to set.
	 */
	setConfiguration(values: Partial<ConfigurationValues>): Promise<void>

	/**
	 * Returns true if the API is ready to use.
	 */
	isReady(): boolean

	/**
	 * Returns the messages for a given task.
	 * @param taskId The ID of the task.
	 * @returns An array of ClineMessage objects.
	 */
	getMessages(taskId: string): ClineMessage[]

	/**
	 * Returns the token usage for a given task.
	 * @param taskId The ID of the task.
	 * @returns A TokenUsage object.
	 */
	getTokenUsage(taskId: string): TokenUsage

	/**
	 * Logs a message to the output channel.
	 * @param message The message to log.
	 */
	log(message: string): void
}

export type ClineAsk =
	| "followup"
	| "command"
	| "command_output"
	| "completion_result"
	| "tool"
	| "api_req_failed"
	| "resume_task"
	| "resume_completed_task"
	| "mistake_limit_reached"
	| "browser_action_launch"
	| "use_mcp_server"
	| "finishTask"

export type ClineSay =
	| "task"
	| "error"
	| "api_req_started"
	| "api_req_finished"
	| "api_req_retried"
	| "api_req_retry_delayed"
	| "api_req_deleted"
	| "text"
	| "reasoning"
	| "completion_result"
	| "user_feedback"
	| "user_feedback_diff"
	| "command_output"
	| "tool"
	| "shell_integration_warning"
	| "browser_action"
	| "browser_action_result"
	| "command"
	| "mcp_server_request_started"
	| "mcp_server_response"
	| "new_task_started"
	| "new_task"
	| "checkpoint_saved"
	| "rooignore_error"

export interface ClineMessage {
	ts: number
	type: "ask" | "say"
	ask?: ClineAsk
	say?: ClineSay
	text?: string
	images?: string[]
	partial?: boolean
	reasoning?: string
	conversationHistoryIndex?: number
	checkpoint?: Record<string, unknown>
	progressStatus?: ToolProgressStatus
}

export type SecretKey =
	| "apiKey"
	| "glamaApiKey"
	| "openRouterApiKey"
	| "awsAccessKey"
	| "awsSecretKey"
	| "awsSessionToken"
	| "openAiApiKey"
	| "geminiApiKey"
	| "openAiNativeApiKey"
	| "deepSeekApiKey"
	| "mistralApiKey"
	| "unboundApiKey"
	| "requestyApiKey"

export type GlobalStateKey =
	| "apiProvider"
	| "apiModelId"
	| "glamaModelId"
	| "glamaModelInfo"
	| "awsRegion"
	| "awsUseCrossRegionInference"
	| "awsProfile"
	| "awsUseProfile"
	| "awsCustomArn"
	| "vertexKeyFile"
	| "vertexJsonCredentials"
	| "vertexProjectId"
	| "vertexRegion"
	| "lastShownAnnouncementId"
	| "customInstructions"
	| "alwaysAllowReadOnly"
	| "alwaysAllowWrite"
	| "alwaysAllowExecute"
	| "alwaysAllowBrowser"
	| "alwaysAllowMcp"
	| "alwaysAllowModeSwitch"
	| "alwaysAllowSubtasks"
	| "taskHistory"
	| "openAiBaseUrl"
	| "openAiModelId"
	| "openAiCustomModelInfo"
	| "openAiUseAzure"
	| "ollamaModelId"
	| "ollamaBaseUrl"
	| "lmStudioModelId"
	| "lmStudioBaseUrl"
	| "anthropicBaseUrl"
	| "modelMaxThinkingTokens"
	| "azureApiVersion"
	| "openAiStreamingEnabled"
	| "openRouterModelId"
	| "openRouterModelInfo"
	| "openRouterBaseUrl"
	| "openRouterSpecificProvider"
	| "openRouterUseMiddleOutTransform"
	| "googleGeminiBaseUrl"
	| "allowedCommands"
	| "ttsEnabled"
	| "ttsSpeed"
	| "soundEnabled"
	| "soundVolume"
	| "diffEnabled"
	| "enableCheckpoints"
	| "checkpointStorage"
	| "browserViewportSize"
	| "screenshotQuality"
	| "remoteBrowserHost"
	| "fuzzyMatchThreshold"
	| "writeDelayMs"
	| "terminalOutputLineLimit"
	| "terminalShellIntegrationTimeout"
	| "mcpEnabled"
	| "enableMcpServerCreation"
	| "alwaysApproveResubmit"
	| "requestDelaySeconds"
	| "rateLimitSeconds"
	| "currentApiConfigName"
	| "listApiConfigMeta"
	| "vsCodeLmModelSelector"
	| "mode"
	| "modeApiConfigs"
	| "customModePrompts"
	| "customSupportPrompts"
	| "enhancementApiConfigId"
	| "experiments" // Map of experiment IDs to their enabled state
	| "autoApprovalEnabled"
	| "enableCustomModeCreation" // Enable the ability for Roo to create custom modes
	| "customModes" // Array of custom modes
	| "unboundModelId"
	| "requestyModelId"
	| "requestyModelInfo"
	| "unboundModelInfo"
	| "modelTemperature"
	| "modelMaxTokens"
	| "mistralCodestralUrl"
	| "maxOpenTabsContext"
	| "maxWorkspaceFiles"
	| "browserToolEnabled"
	| "lmStudioSpeculativeDecodingEnabled"
	| "lmStudioDraftModelId"
	| "telemetrySetting"
	| "showRooIgnoredFiles"
	| "remoteBrowserEnabled"
	| "language"
<<<<<<< HEAD
	| "maxReadFileLine"
=======
	| "fakeAi"
>>>>>>> f181da14

export type ConfigurationKey = GlobalStateKey | SecretKey

export type ConfigurationValues = Record<ConfigurationKey, any><|MERGE_RESOLUTION|>--- conflicted
+++ resolved
@@ -254,11 +254,8 @@
 	| "showRooIgnoredFiles"
 	| "remoteBrowserEnabled"
 	| "language"
-<<<<<<< HEAD
 	| "maxReadFileLine"
-=======
 	| "fakeAi"
->>>>>>> f181da14
 
 export type ConfigurationKey = GlobalStateKey | SecretKey
 
